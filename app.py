import configparser
import os
import threading
import time
import webbrowser
from typing import Optional

from dotenv import load_dotenv
from fastapi import Depends, FastAPI, Form, HTTPException, Request
from fastapi.responses import HTMLResponse, JSONResponse, RedirectResponse
from fastapi.staticfiles import StaticFiles
from jinja2 import Environment, FileSystemLoader, select_autoescape
from pydantic import BaseModel, Field, validator

from firebird_client import FirebirdClient
from search_service import SearchService
from sqlite_repo import SqliteRepo
from sync import SyncService

load_dotenv()  # carrega .env para os.environ


BASE_DIR = os.path.dirname(os.path.abspath(__file__))
TEMPLATES_DIR = os.path.join(BASE_DIR, "templates")
STATIC_DIR = os.path.join(BASE_DIR, "static")
DB_PATH = os.path.join(BASE_DIR, "catalogo.db")
CONFIG_PATH = os.path.join(BASE_DIR, "config.ini")

config = configparser.ConfigParser()
if not os.path.exists(CONFIG_PATH):
    raise RuntimeError("config.ini não encontrado.")
config.read(CONFIG_PATH, encoding="utf-8")

env = Environment(
    loader=FileSystemLoader(TEMPLATES_DIR),
    autoescape=select_autoescape(["html", "xml"]),
)
app = FastAPI(title="BC Auto Peças — Buscador Duplo", version="1.0.0")
app.mount("/static", StaticFiles(directory=STATIC_DIR), name="static")

repo = SqliteRepo(DB_PATH)
repo.init_schema()
fb = FirebirdClient(config)
sync_service = SyncService(config, fb, repo)
search_service = SearchService(repo, fb)


class SearchParams(BaseModel):
    produto: str = Field("", max_length=100)
    veiculo: str = Field("", max_length=100)
    detalhe: str = Field("", max_length=100)

    @validator("produto", "veiculo", "detalhe", pre=True)
    def _strip(cls, v: Optional[str]):
        return v.strip() if isinstance(v, str) else ""


async def form_search_params(
    produto: str = Form(""), veiculo: str = Form(""), detalhe: str = Form("")
) -> SearchParams:
    return SearchParams(produto=produto, veiculo=veiculo, detalhe=detalhe)


def _open_browser():
    time.sleep(1.5)
    try:
        webbrowser.open("http://127.0.0.1:8000")
    except:
        pass


@app.on_event("startup")
async def startup():
    await sync_service.auto_sync()
    threading.Thread(target=_open_browser, daemon=True).start()


@app.get("/", response_class=HTMLResponse)
async def index(request: Request):
    await sync_service.auto_sync()
    template = env.get_template("index.html")
    return template.render()


@app.post("/search", response_class=HTMLResponse)
async def search(request: Request, params: SearchParams = Depends(form_search_params)):
    await sync_service.auto_sync()
    try:
        results = search_service.search(
            produto=params.produto, veiculo=params.veiculo, detalhe=params.detalhe
        )
    except Exception as e:
        raise HTTPException(status_code=500, detail=str(e))
    template = env.get_template("results.html")
    return template.render(
        produto=params.produto,
        veiculo=params.veiculo,
        detalhe=params.detalhe,
        results=results,
    )


@app.get("/api/search")
async def api_search(params: SearchParams = Depends()):
    await sync_service.auto_sync()
    return JSONResponse(
        search_service.search(
            produto=params.produto, veiculo=params.veiculo, detalhe=params.detalhe
        )
    )


@app.get("/api/suggest/produto")
async def suggest_produto(q: str = ""):
    await sync_service.auto_sync()
    items = repo.search_products_cache(q, limit=20)
    return JSONResponse(items)


@app.get("/api/suggest/veiculo")
async def suggest_veiculo(q: str = ""):
    await sync_service.auto_sync()
    items = repo.suggest_vehicles(q)
    return JSONResponse(items)

<<<<<<< HEAD

=======
>>>>>>> 0c676599
@app.get("/health")
async def health():
    """Retorna estado do Firebird e timestamp da última sincronização."""
    firebird_ok = fb.ping()
    last_sync = repo.get_meta("last_sync")
    return {"firebird": firebird_ok, "last_sync": last_sync}


@app.get("/admin/aplicacoes", response_class=HTMLResponse)
async def admin_aplicacoes(request: Request):
    template = env.get_template("admin_aplicacoes.html")
    return template.render(vehicles=repo.list_vehicles())


@app.post("/admin/aplicacoes/add", response_class=HTMLResponse)
async def admin_add_aplicacao(
    request: Request,
    codigo_produto: str = Form(...),
    marca: str = Form(...),
    modelo: str = Form(...),
    ano_inicio: int = Form(...),
    ano_fim: int = Form(...),
    motor: str = Form(""),
):
    repo.upsert_vehicle(
        marca.strip(), modelo.strip(), ano_inicio, ano_fim, motor.strip()
    )
    v = repo.find_vehicle(marca, modelo, ano_inicio, ano_fim, motor)
    if not v:
        raise HTTPException(
            status_code=400, detail="Veículo não encontrado após inserir."
        )
    repo.add_application(codigo_produto.strip(), v["id"])
    return RedirectResponse(url="/admin/aplicacoes", status_code=303)


if __name__ == "__main__":
    import uvicorn

    uvicorn.run(app, host="127.0.0.1", port=8000)<|MERGE_RESOLUTION|>--- conflicted
+++ resolved
@@ -123,10 +123,6 @@
     items = repo.suggest_vehicles(q)
     return JSONResponse(items)
 
-<<<<<<< HEAD
-
-=======
->>>>>>> 0c676599
 @app.get("/health")
 async def health():
     """Retorna estado do Firebird e timestamp da última sincronização."""
